// Copyright (c) 2013, Cloudera, inc.
// All rights reserved.

#include "tablet/rowset.h"
#include <string>
#include <vector>
#include "common/generic_iterators.h"

namespace kudu { namespace tablet {

DuplicatingRowSet::DuplicatingRowSet(const RowSetVector &old_rowsets,
                                     const RowSetVector &new_rowsets)
  : old_rowsets_(old_rowsets),
    new_rowsets_(new_rowsets),
    schema_(new_rowsets[0]->schema()),
    key_schema_(schema_.CreateKeyProjection()) {
  CHECK_GT(old_rowsets_.size(), 0);
  CHECK_GT(new_rowsets_.size(), 0);
  always_locked_.lock();
}

DuplicatingRowSet::~DuplicatingRowSet() {
  always_locked_.unlock();
}

// Stringify the given list of rowsets into 'dst'.
static void AppendRowSetStrings(const RowSetVector &rowsets, string *dst) {
  bool first = true;
  dst->append("[");
  BOOST_FOREACH(const shared_ptr<RowSet> &rs, rowsets) {
    if (!first) {
      dst->append(", ");
    }
    first = false;
    dst->append(rs->ToString());
  }
  dst->append("]");
}

string DuplicatingRowSet::ToString() const {
  string ret;
  ret.append("DuplicatingRowSet(");

  AppendRowSetStrings(old_rowsets_, &ret);
  ret.append(" -> ");
  AppendRowSetStrings(new_rowsets_, &ret);
  ret.append(")");
  return ret;
}

RowwiseIterator *DuplicatingRowSet::NewRowIterator(const Schema &projection,
                                                  const MvccSnapshot &snap) const {
  // Use the original rowset.
  if (old_rowsets_.size() == 1) {
    return old_rowsets_[0]->NewRowIterator(projection, snap);
  } else {
    // Union between them

    vector<shared_ptr<RowwiseIterator> > iters;
    BOOST_FOREACH(const shared_ptr<RowSet> &rowset, old_rowsets_) {
      shared_ptr<RowwiseIterator> iter(rowset->NewRowIterator(projection, snap));
      iters.push_back(iter);
    }

    return new UnionIterator(iters);
  }
}

CompactionInput *DuplicatingRowSet::NewCompactionInput(const MvccSnapshot &snap) const  {
  LOG(FATAL) << "duplicating rowsets do not act as compaction input";
  return NULL;
}


Status DuplicatingRowSet::MutateRow(txid_t txid,
                                    const RowSetKeyProbe &probe,
                                    const RowChangeList &update) {
  // Duplicate the update to both the relevant input rowset and the output rowset.
  //
  // It's crucial to do the mutation against the input side first, due to the potential
  // for a race during flush: the output rowset may not yet hold a DELETE which
  // is present in the input rowset. In that case, the UPDATE against the output rowset would
  // succeed whereas it can't be applied to the input rowset. So, we update the input rowset first,
  // and if it succeeds, propagate to the output.

  // First mutate the relevant input rowset.
  bool updated = false;
  BOOST_FOREACH(const shared_ptr<RowSet> &rowset, old_rowsets_) {
    Status s = rowset->MutateRow(txid, probe, update);
    if (s.ok()) {
      updated = true;
      break;
    } else if (!s.IsNotFound()) {
      LOG(ERROR) << "Unable to update key "
                 << schema().CreateKeyProjection().DebugRow(probe.row_key())
                 << " (failed on rowset " << rowset->ToString() << "): "
                 << s.ToString();
      return s;
    }
  }

  if (!updated) {
    return Status::NotFound("not found in any compaction input");
  }

  // If it succeeded there, we also need to mirror into the new rowset.
<<<<<<< HEAD
  int mirrored_count = 0;
  BOOST_FOREACH(const shared_ptr<RowSet> &new_rowset, new_rowsets_) {
    Status s = new_rowset->MutateRow(txid, probe, update);
    if (s.ok()) {
      mirrored_count++;
      #ifndef NDEBUG
      // In non-DEBUG builds, we can break as soon as we find the correct
      // rowset to mirror to. In a DEBUG build, though, we keep looking
      // through all, and make sure that we only update in one of them.
      break;
      #endif
    } else if (!s.IsNotFound()) {
      LOG(FATAL) << "Unable to mirror update to rowset " << new_rowset->ToString()
                 << " for key: " << schema().CreateKeyProjection().DebugRow(row_key)
                 << ": " << s.ToString();
    }
    // IsNotFound is OK - it might be in a different one.
=======
  Status s = new_rowset_->MutateRow(txid, probe, update);
  if (!s.ok()) {
    LOG(FATAL) << "Updated row in compaction input, but didn't exist in any compaction output: "
               << schema().CreateKeyProjection().DebugRow(probe.row_key());
>>>>>>> ac49ce9e
  }
  CHECK_EQ(mirrored_count, 1)
    << "Updated row in compaction input, but didn't mirror in exactly 1 new rowset: "
    << schema().CreateKeyProjection().DebugRow(row_key);
  return Status::OK();
}

Status DuplicatingRowSet::CheckRowPresent(const RowSetKeyProbe &probe,
                              bool *present) const {
  *present = false;
  BOOST_FOREACH(const shared_ptr<RowSet> &rowset, old_rowsets_) {
    RETURN_NOT_OK(rowset->CheckRowPresent(probe, present));
    if (present) {
      return Status::OK();
    }
  }
  return Status::OK();
}

Status DuplicatingRowSet::CountRows(rowid_t *count) const {
  int64_t accumulated_count = 0;
  BOOST_FOREACH(const shared_ptr<RowSet> &rs, new_rowsets_) {
    rowid_t this_count;
    RETURN_NOT_OK(rs->CountRows(&this_count));
    accumulated_count += this_count;
  }

  CHECK_LT(accumulated_count, std::numeric_limits<rowid_t>::max())
    << "TODO: should make sure this is 64-bit safe - probably not right now"
    << " because rowid_t is only 32-bit.";
  *count = accumulated_count;
  return Status::OK();
}

Status DuplicatingRowSet::GetBounds(Slice *min_encoded_key,
                                    Slice *max_encoded_key) const {
  // The range out of the output rowset always spans the full range
  // of the input rowsets, since no new rows can be inserted.
  // The output rowsets are in ascending order, so their total range
  // spans the range [front().min, back().max].
  Slice junk;
  RETURN_NOT_OK(new_rowsets_.front()->GetBounds(min_encoded_key, &junk));
  RETURN_NOT_OK(new_rowsets_.back()->GetBounds(&junk, max_encoded_key));
  return Status::OK();
}

uint64_t DuplicatingRowSet::EstimateOnDiskSize() const {
  // The actual value of this doesn't matter, since it won't be selected
  // for compaction.
  uint64_t size = 0;
  BOOST_FOREACH(const shared_ptr<RowSet> &rs, new_rowsets_) {
    size += rs->EstimateOnDiskSize();
  }
  return size;
}

Status DuplicatingRowSet::Delete() {
  LOG(FATAL) << "Unsupported op";
  return Status::NotSupported("");
}

Status DuplicatingRowSet::DebugDump(vector<string> *lines) {
  int i = 1;
  BOOST_FOREACH(const shared_ptr<RowSet> &rs, old_rowsets_) {
    LOG_STRING(INFO, lines) << "Duplicating rowset input " << ToString() << " "
                            << i << "/" << old_rowsets_.size() << ":";
    RETURN_NOT_OK(rs->DebugDump(lines));
    i++;
  }
  i = 1;
  BOOST_FOREACH(const shared_ptr<RowSet> &rs, new_rowsets_) {
    LOG_STRING(INFO, lines) << "Duplicating rowset output " << ToString() << " "
                            << i << "/" << new_rowsets_.size() << ":";
    RETURN_NOT_OK(rs->DebugDump(lines));
    i++;
  }

  return Status::OK();
}

} // namespace tablet
} // namespace kudu<|MERGE_RESOLUTION|>--- conflicted
+++ resolved
@@ -104,7 +104,6 @@
   }
 
   // If it succeeded there, we also need to mirror into the new rowset.
-<<<<<<< HEAD
   int mirrored_count = 0;
   BOOST_FOREACH(const shared_ptr<RowSet> &new_rowset, new_rowsets_) {
     Status s = new_rowset->MutateRow(txid, probe, update);
@@ -118,20 +117,14 @@
       #endif
     } else if (!s.IsNotFound()) {
       LOG(FATAL) << "Unable to mirror update to rowset " << new_rowset->ToString()
-                 << " for key: " << schema().CreateKeyProjection().DebugRow(row_key)
+                 << " for key: " << schema().CreateKeyProjection().DebugRow(probe.row_key())
                  << ": " << s.ToString();
     }
     // IsNotFound is OK - it might be in a different one.
-=======
-  Status s = new_rowset_->MutateRow(txid, probe, update);
-  if (!s.ok()) {
-    LOG(FATAL) << "Updated row in compaction input, but didn't exist in any compaction output: "
-               << schema().CreateKeyProjection().DebugRow(probe.row_key());
->>>>>>> ac49ce9e
   }
   CHECK_EQ(mirrored_count, 1)
     << "Updated row in compaction input, but didn't mirror in exactly 1 new rowset: "
-    << schema().CreateKeyProjection().DebugRow(row_key);
+    << schema().CreateKeyProjection().DebugRow(probe.row_key());
   return Status::OK();
 }
 
